--- conflicted
+++ resolved
@@ -24,13 +24,8 @@
     )
 endif()
 
-<<<<<<< HEAD
-set(VTK_COMPONENTS vtkIOXML)
-find_package(VTK 8.1.0 QUIET COMPONENTS ${VTK_COMPONENTS})
-=======
 set(VTK_COMPONENTS IOXML)
 find_package(VTK 9 QUIET COMPONENTS ${VTK_COMPONENTS})
->>>>>>> 78810029
 
 if(NOT VTK_FOUND)
     list(
@@ -50,11 +45,7 @@
     CPMAddPackage(
         NAME VTK
         GITHUB_REPOSITORY kitware/vtk
-<<<<<<< HEAD
-        VERSION 8.1.0
-=======
         VERSION 9.1.0
->>>>>>> 78810029
         OPTIONS ${VTK_OPTIONS}
         EXCLUDE_FROM_ALL YES GIT_SUBMODULES "" # Disable submodules
     )
